--- conflicted
+++ resolved
@@ -1,7 +1,4 @@
-<<<<<<< HEAD
 {-# LANGUAGE LambdaCase        #-}
-=======
->>>>>>> 705cd5c3
 {-# LANGUAGE NamedFieldPuns    #-}
 {-# LANGUAGE OverloadedStrings #-}
 module Data.Avro.Deriving.NormSchema
@@ -11,10 +8,7 @@
 import           Data.Avro.Schema
 import qualified Data.List                  as L
 import           Data.List.NonEmpty         (NonEmpty ((:|)))
-<<<<<<< HEAD
-=======
 import qualified Data.Map.Strict            as M
->>>>>>> 705cd5c3
 import           Data.Maybe                 (catMaybes, fromMaybe)
 import           Data.Semigroup             ((<>))
 import qualified Data.Set                   as S
@@ -31,16 +25,6 @@
 extractDerivables s = flip evalState state . normSchema . snd <$> rawRecs
   where
     rawRecs = getTypes s
-<<<<<<< HEAD
-    getTypes rec = case rec of
-      r@(Record _ _ _ _ fs) -> r : (fs >>= (getTypes . fldType))
-      Array t               -> getTypes t
-      Union (t1 :| ts) _    -> getTypes t1 <> concatMap getTypes ts
-      Map t                 -> getTypes t
-      e@Enum{}              -> [e]
-      f@Fixed{}             -> [f]
-      _                     -> []
-=======
     state = M.fromList rawRecs
 
 getTypes :: Type -> [(TypeName, Type)]
@@ -52,47 +36,19 @@
   e@Enum{name}           -> [(name, e)]
   f@Fixed{name}          -> [(name, f)]
   _                      -> []
->>>>>>> 705cd5c3
 
 -- Ensures normalisation: "extracted" record is self-contained and
 -- all the named types are resolvable within the scope of the schema.
-<<<<<<< HEAD
--- The other way around (to each record is inlined only once and is referenced
--- as a named type after that) is not implemented.
-normSchema :: [Schema] -- ^ List of all possible records
-           -> Schema   -- ^ Schema to normalise
-           -> State (S.Set TypeName) Schema
-normSchema schemas = \case
-  t@(NamedType name) -> do
-    resolved <- get
-    if S.member name resolved
-      then pure t
-      else do
-        modify' $ S.insert name
-        let unresolved = error $ "Unable to resolve schema: " <> show (typeName t)
-        pure $ fromMaybe unresolved $ findSchema name
-  Array s           -> Array <$> normSchema schemas s
-  Map s             -> Map <$> normSchema schemas s
-  r@Record { name } -> do
-    modify' $ S.insert name
-    flds <- mapM (\fld -> setType fld <$> normSchema schemas (fldType fld)) (fields r)
-    pure $ r { fields = flds }
-  s         -> pure s
-  where setType fld t = fld { fldType = t}
-        findSchema tn = L.find (\ s -> name s == tn) schemas
-=======
--- TODO: Improve story with namespaces
 normSchema :: Schema -> State (M.Map TypeName Schema) Schema
 normSchema r = case r of
   t@(NamedType tn) -> do
-    let sn = shortName tn
     resolved <- get
-    case M.lookup sn resolved of
+    case M.lookup tn resolved of
       Just rs ->
         -- use the looked up schema (which might be a full record) and replace
         -- it in the state with NamedType for future resolves
         -- because only one full definition per schema is needed
-        modify' (M.insert sn t) >> pure rs
+        modify' (M.insert tn t) >> pure rs
 
         -- NamedType but no corresponding record?! Baaad!
       Nothing ->
@@ -102,13 +58,9 @@
   Map s     -> Map <$> normSchema s
   Union l f -> flip Union f <$> traverse normSchema l
   r@Record{name = tn}  -> do
-    let sn = shortName tn
-    modify' (M.insert sn (NamedType tn))
+    modify' (M.insert tn (NamedType tn))
     flds <- mapM (\fld -> setType fld <$> normSchema (fldType fld)) (fields r)
     pure $ r { fields = flds }
   s         -> pure s
   where
-    shortName tn = TN $ T.takeWhileEnd (/='.') (unTN tn)
-    setType fld t = fld { fldType = t}
-    fullName s = TN $ maybe (typeName s) (\n -> typeName s <> "." <> n) (namespace s)
->>>>>>> 705cd5c3
+    setType fld t = fld { fldType = t}